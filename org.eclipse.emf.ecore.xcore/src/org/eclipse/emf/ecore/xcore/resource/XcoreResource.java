--- conflicted
+++ resolved
@@ -35,14 +35,10 @@
 	@Inject
 	private IQualifiedNameProvider nameProvider; 
 	
-<<<<<<< HEAD
   @Inject
   private IReferableElementsUnloader.GenericUnloader unloader;
 	
-	private boolean fullyInitialized = false;
-=======
 	protected boolean fullyInitialized = false;
->>>>>>> bd287789
 	
 	@Override
 	public EList<EObject> getContents() {
